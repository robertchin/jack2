--- conflicted
+++ resolved
@@ -346,11 +346,7 @@
             free(argv[i]);
         }
 
-<<<<<<< HEAD
-        int res = Start(server_name, driver_desc, driver_params, sync, temporary, client_timeout, realtime, realtime_priority, port_max, verbose_aux, clock_source, JACK_DEFAULT_SELF_CONNECT_MODE);
-=======
-        int res = Start(server_name, driver_desc, master_driver_params, sync, temporary, client_timeout, realtime, realtime_priority, port_max, verbose_aux, clock_source);
->>>>>>> f2a40116
+        int res = Start(server_name, driver_desc, master_driver_params, sync, temporary, client_timeout, realtime, realtime_priority, port_max, verbose_aux, clock_source, JACK_DEFAULT_SELF_CONNECT_MODE);
         if (res < 0) {
             jack_error("Cannot start server... exit");
             Delete();
