/*
Copyright (C) 2001 Paul Davis
Copyright (C) 2004-2008 Grame

This program is free software; you can redistribute it and/or modify
it under the terms of the GNU General Public License as published by
the Free Software Foundation; either version 2 of the License, or
(at your option) any later version.

This program is distributed in the hope that it will be useful,
but WITHOUT ANY WARRANTY; without even the implied warranty of
MERCHANTABILITY or FITNESS FOR A PARTICULAR PURPOSE.  See the
GNU General Public License for more details.

You should have received a copy of the GNU General Public License
along with this program; if not, write to the Free Software
Foundation, Inc., 675 Mass Ave, Cambridge, MA 02139, USA.

*/

#include <iostream>
#include <assert.h>
#include <cassert>
#include <csignal>
#include <sys/types.h>
#include <getopt.h>
#include <cstring>
#include <cstdio>
#include <list>

#include "types.h"
#include "jack.h"
#include "JackConstants.h"
#include "JackDriverLoader.h"

#if defined(JACK_DBUS) && defined(__linux__)
#include <dbus/dbus.h>
#include "audio_reserve.h"
#endif

/*
This is a simple port of the old jackdmp.cpp file to use the new Jack 2.0 control API. Available options for the server
are "hard-coded" in the source. A much better approach would be to use the control API to:
- dynamically retrieve available server parameters and then prepare to parse them
- get available drivers and their possible parameters, then prepare to parse them.
*/

#ifdef __APPLE__
#include <CoreFoundation/CFNotificationCenter.h>
#include <CoreFoundation/CoreFoundation.h>

static void notify_server_start(const char* server_name)
{
    // Send notification to be used in the JackRouter plugin
    CFStringRef ref = CFStringCreateWithCString(NULL, server_name, kCFStringEncodingMacRoman);
    CFNotificationCenterPostNotificationWithOptions(CFNotificationCenterGetDistributedCenter(),
            CFSTR("com.grame.jackserver.start"),
            ref,
            NULL,
            kCFNotificationDeliverImmediately | kCFNotificationPostToAllSessions);
    CFRelease(ref);
}

static void notify_server_stop(const char* server_name)
{
    // Send notification to be used in the JackRouter plugin
    CFStringRef ref1 = CFStringCreateWithCString(NULL, server_name, kCFStringEncodingMacRoman);
    CFNotificationCenterPostNotificationWithOptions(CFNotificationCenterGetDistributedCenter(),
            CFSTR("com.grame.jackserver.stop"),
            ref1,
            NULL,
            kCFNotificationDeliverImmediately | kCFNotificationPostToAllSessions);
    CFRelease(ref1);
}

#else

static void notify_server_start(const char* server_name)
{}
static void notify_server_stop(const char* server_name)
{}

#endif

static void copyright(FILE* file)
{
    fprintf(file, "jackdmp " VERSION "\n"
            "Copyright 2001-2005 Paul Davis and others.\n"
            "Copyright 2004-2011 Grame.\n"
            "jackdmp comes with ABSOLUTELY NO WARRANTY\n"
            "This is free software, and you are welcome to redistribute it\n"
            "under certain conditions; see the file COPYING for details\n");
}

static void usage(FILE* file)
{
    fprintf(file, "\n"
            "usage: jackdmp [ --no-realtime OR -r ]\n"
            "               [ --realtime OR -R [ --realtime-priority OR -P priority ] ]\n"
            "      (the two previous arguments are mutually exclusive. The default is --realtime)\n"
            "               [ --name OR -n server-name ]\n"
            "               [ --timeout OR -t client-timeout-in-msecs ]\n"
            "               [ --loopback OR -L loopback-port-number ]\n"
            "               [ --port-max OR -p maximum-number-of-ports]\n"
            "               [ --slave-backend OR -X slave-backend-name ]\n"
            "               [ --internal-client OR -I internal-client-name ]\n"
            "               [ --verbose OR -v ]\n"
#ifdef __linux__
            "               [ --clocksource OR -c [ c(ycle) | h(pet) | s(ystem) ]\n"
#endif
            "               [ --replace-registry ]\n"
            "               [ --silent OR -s ]\n"
            "               [ --sync OR -S ]\n"
            "               [ --temporary OR -T ]\n"
            "               [ --version OR -V ]\n"
            "         -d master-backend-name [ ... master-backend args ... ]\n"
#ifdef __APPLE__
            "               Available master backends may include: coreaudio, dummy or net.\n\n"
#endif
#ifdef WIN32
            "               Available master backends may include: portaudio, dummy or net.\n\n"
#endif
#ifdef __linux__
            "               Available master backends may include: alsa, dummy, freebob, firewire or net\n\n"
#endif
#if defined(__sun__) || defined(sun)
            "               Available master backends may include: boomer, oss, dummy or net.\n\n"
#endif
            "       jackdmp -d master-backend-name --help\n"
            "             to display options for each master backend\n\n");
}

// To put in the control.h interface??
static jackctl_driver_t *
jackctl_server_get_driver(
    jackctl_server_t *server,
    const char *driver_name)
{
    const JSList * node_ptr;

    node_ptr = jackctl_server_get_drivers_list(server);

    while (node_ptr)
    {
        if (strcmp(jackctl_driver_get_name((jackctl_driver_t *)node_ptr->data), driver_name) == 0)
        {
            return (jackctl_driver_t *)node_ptr->data;
        }

        node_ptr = jack_slist_next(node_ptr);
    }

    return NULL;
}

static jackctl_internal_t * jackctl_server_get_internal(jackctl_server_t *server, const char *internal_name)
{
    const JSList * node_ptr = jackctl_server_get_internals_list(server);

    while (node_ptr) {
        if (strcmp(jackctl_internal_get_name((jackctl_internal_t *)node_ptr->data), internal_name) == 0) {
            return (jackctl_internal_t *)node_ptr->data;
        }
        node_ptr = jack_slist_next(node_ptr);
    }

    return NULL;
}

static jackctl_parameter_t *
jackctl_get_parameter(
    const JSList * parameters_list,
    const char * parameter_name)
{
    while (parameters_list)
    {
        if (strcmp(jackctl_parameter_get_name((jackctl_parameter_t *)parameters_list->data), parameter_name) == 0)
        {
            return (jackctl_parameter_t *)parameters_list->data;
        }

        parameters_list = jack_slist_next(parameters_list);
    }

    return NULL;
}

int main(int argc, char* argv[])
{
    jackctl_server_t * server_ctl;
    const JSList * server_parameters;
    const char* server_name = "default";
    jackctl_driver_t * master_driver_ctl;
    jackctl_driver_t * loopback_driver_ctl;
    int replace_registry = 0;
<<<<<<< HEAD
    
    const char *options = "-d:X:P:uvshVrRL:STFl:t:mn:p:"
        "a:"
=======

    const char *options = "-d:X:I:P:uvshVrRL:STFl:t:mn:p:"
>>>>>>> f2a40116
#ifdef __linux__
        "c:"
#endif
        ;

    struct option long_options[] = {
#ifdef __linux__
                                       { "clock-source", 1, 0, 'c' },
#endif
                                       { "loopback-driver", 1, 0, 'L' },
                                       { "audio-driver", 1, 0, 'd' },
                                       { "midi-driver", 1, 0, 'X' },
                                       { "internal-client", 1, 0, 'I' },
                                       { "verbose", 0, 0, 'v' },
                                       { "help", 0, 0, 'h' },
                                       { "port-max", 1, 0, 'p' },
                                       { "no-mlock", 0, 0, 'm' },
                                       { "name", 1, 0, 'n' },
                                       { "unlock", 0, 0, 'u' },
                                       { "realtime", 0, 0, 'R' },
                                       { "no-realtime", 0, 0, 'r' },
                                       { "replace-registry", 0, &replace_registry, 0 },
                                       { "loopback", 0, 0, 'L' },
                                       { "realtime-priority", 1, 0, 'P' },
                                       { "timeout", 1, 0, 't' },
                                       { "temporary", 0, 0, 'T' },
                                       { "version", 0, 0, 'V' },
                                       { "silent", 0, 0, 's' },
                                       { "sync", 0, 0, 'S' },
                                       { "autoconnect", 1, 0, 'a' },
                                       { 0, 0, 0, 0 }
                                   };

    int i,opt = 0;
    int option_index = 0;
    char* master_driver_name = NULL;
    char** master_driver_args = NULL;
    int master_driver_nargs = 1;
    int do_mlock = 1;
    int do_unlock = 0;
    int loopback = 0;
    bool show_version = false;
    sigset_t signals;
    jackctl_parameter_t* param;
    union jackctl_parameter_value value;

    std::list<char*> internals_list;
    std::list<char*> slaves_list;
    std::list<char*>::iterator it;

    copyright(stdout);
#if defined(JACK_DBUS) && defined(__linux__)
    server_ctl = jackctl_server_create(audio_acquire, audio_release);
#else
    server_ctl = jackctl_server_create(NULL, NULL);
#endif
    if (server_ctl == NULL) {
        fprintf(stderr, "Failed to create server object\n");
        return -1;
    }

    server_parameters = jackctl_server_get_parameters(server_ctl);

    // Default setting
    param = jackctl_get_parameter(server_parameters, "realtime");
    if (param != NULL) {
        value.b = true;
        jackctl_parameter_set_value(param, &value);
    }

    opterr = 0;
    while (!master_driver_name &&
            (opt = getopt_long(argc, argv, options,
                               long_options, &option_index)) != EOF) {
        switch (opt) {

        #ifdef __linux__
            case 'c':
                param = jackctl_get_parameter(server_parameters, "clock-source");
                if (param != NULL) {
                    if (tolower (optarg[0]) == 'h') {
                        value.ui = JACK_TIMER_HPET;
                        jackctl_parameter_set_value(param, &value);
                    } else if (tolower (optarg[0]) == 'c') {
                        value.ui = JACK_TIMER_CYCLE_COUNTER;
                        jackctl_parameter_set_value(param, &value);
                    } else if (tolower (optarg[0]) == 's') {
                        value.ui = JACK_TIMER_SYSTEM_CLOCK;
                        jackctl_parameter_set_value(param, &value);
                    } else {
                        usage(stdout);
                        goto fail_free1;
                    }
                }
                break;
        #endif

            case 'a':
                param = jackctl_get_parameter(server_parameters, "self-connect-mode");
                if (param != NULL) {
                    bool value_valid = false;
                    for (int k=0; k<jackctl_parameter_get_enum_constraints_count( param ); k++ ) {
                        value = jackctl_parameter_get_enum_constraint_value( param, k );
                        if( value.c == optarg[0] )
                            value_valid = true;
                    }

                    if( value_valid ) {
                        value.c = optarg[0];
                        jackctl_parameter_set_value(param, &value);
                    } else {
                        usage(stdout);
                        goto fail_free1;
                    }
                }
                break;

            case 'd':
                master_driver_name = optarg;
                break;

            case 'L':
                loopback = atoi(optarg);
                break;

            case 'X':
                slaves_list.push_back(optarg);
                break;

            case 'I':
                internals_list.push_back(optarg);
                break;

            case 'p':
                param = jackctl_get_parameter(server_parameters, "port-max");
                if (param != NULL) {
                    value.ui = atoi(optarg);
                    jackctl_parameter_set_value(param, &value);
                }
                break;

            case 'm':
                do_mlock = 0;
                break;

            case 'u':
                do_unlock = 1;
                break;

            case 'v':
                param = jackctl_get_parameter(server_parameters, "verbose");
                if (param != NULL) {
                    value.b = true;
                    jackctl_parameter_set_value(param, &value);
                }
                break;

            case 's':
                jack_set_error_function(silent_jack_error_callback);
                break;

            case 'S':
                param = jackctl_get_parameter(server_parameters, "sync");
                if (param != NULL) {
                    value.b = true;
                    jackctl_parameter_set_value(param, &value);
                }
                break;

            case 'n':
                server_name = optarg;
                param = jackctl_get_parameter(server_parameters, "name");
                if (param != NULL) {
                    strncpy(value.str, optarg, JACK_PARAM_STRING_MAX);
                    jackctl_parameter_set_value(param, &value);
                }
                break;

            case 'P':
                param = jackctl_get_parameter(server_parameters, "realtime-priority");
                if (param != NULL) {
                    value.i = atoi(optarg);
                    jackctl_parameter_set_value(param, &value);
                }
                break;

            case 'r':
                param = jackctl_get_parameter(server_parameters, "realtime");
                if (param != NULL) {
                    value.b = false;
                    jackctl_parameter_set_value(param, &value);
                }
                break;

            case 'R':
                param = jackctl_get_parameter(server_parameters, "realtime");
                if (param != NULL) {
                    value.b = true;
                    jackctl_parameter_set_value(param, &value);
                }
                break;

            case 'T':
                param = jackctl_get_parameter(server_parameters, "temporary");
                if (param != NULL) {
                    value.b = true;
                    jackctl_parameter_set_value(param, &value);
                }
                break;

            case 't':
                param = jackctl_get_parameter(server_parameters, "client-timeout");
                if (param != NULL) {
                    value.i = atoi(optarg);
                    jackctl_parameter_set_value(param, &value);
                }
                break;

            case 'V':
                show_version = true;
                break;

            default:
                fprintf(stderr, "unknown option character %c\n", optopt);
                /*fallthru*/

            case 'h':
                usage(stdout);
                goto fail_free1;
        }
    }

    // Long option with no letter so treated separately
    param = jackctl_get_parameter(server_parameters, "replace-registry");
    if (param != NULL) {
        value.b = replace_registry;
        jackctl_parameter_set_value(param, &value);
    }

    if (show_version) {
        printf( "jackdmp version " VERSION
                " tmpdir " jack_server_dir
                " protocol %d"
                "\n", JACK_PROTOCOL_VERSION);
        return -1;
    }

    if (!master_driver_name) {
        usage(stderr);
        goto fail_free1;
    }

    // Master driver
    master_driver_ctl = jackctl_server_get_driver(server_ctl, master_driver_name);
    if (master_driver_ctl == NULL) {
        fprintf(stderr, "Unknown driver \"%s\"\n", master_driver_name);
        goto fail_free1;
    }

    if (optind < argc) {
        master_driver_nargs = 1 + argc - optind;
    } else {
        master_driver_nargs = 1;
    }

    if (master_driver_nargs == 0) {
        fprintf(stderr, "No driver specified ... hmm. JACK won't do"
                " anything when run like this.\n");
        goto fail_free1;
    }

    master_driver_args = (char **) malloc(sizeof(char *) * master_driver_nargs);
    master_driver_args[0] = master_driver_name;

    for (i = 1; i < master_driver_nargs; i++) {
        master_driver_args[i] = argv[optind++];
    }

    if (jackctl_parse_driver_params(master_driver_ctl, master_driver_nargs, master_driver_args)) {
        goto fail_free1;
    }

    // Setup signals then start server
    signals = jackctl_setup_signals(0);

    if (!jackctl_server_start(server_ctl, master_driver_ctl)) {
        fprintf(stderr, "Failed to start server\n");
        goto fail_free1;
    }

    // Slave drivers
    for (it = slaves_list.begin(); it != slaves_list.end(); it++) {
        jackctl_driver_t * slave_driver_ctl = jackctl_server_get_driver(server_ctl, *it);
        if (slave_driver_ctl == NULL) {
            fprintf(stderr, "Unknown driver \"%s\"\n", *it);
            goto fail_free2;
        }
        jackctl_server_add_slave(server_ctl, slave_driver_ctl);
    }

    // Loopback driver
    if (loopback > 0) {
        loopback_driver_ctl = jackctl_server_get_driver(server_ctl, "loopback");
        if (loopback_driver_ctl != NULL) {
            const JSList * loopback_parameters = jackctl_driver_get_parameters(loopback_driver_ctl);
            param = jackctl_get_parameter(loopback_parameters, "channels");
            if (param != NULL) {
                value.ui = loopback;
                jackctl_parameter_set_value(param, &value);
            }
            jackctl_server_add_slave(server_ctl, loopback_driver_ctl);
        }
    }

    // Internal clients
    for (it = internals_list.begin(); it != internals_list.end(); it++) {
        jackctl_internal_t * internal_driver_ctl = jackctl_server_get_internal(server_ctl, *it);
        if (internal_driver_ctl == NULL) {
            fprintf(stderr, "Unknown internal \"%s\"\n", *it);
            goto fail_free2;
        }
        jackctl_server_load_internal(server_ctl, internal_driver_ctl);
    }

    notify_server_start(server_name);

    // Waits for signal
    jackctl_wait_signals(signals);

    if (!jackctl_server_stop(server_ctl))
        fprintf(stderr, "Cannot stop server...\n");

    jackctl_server_destroy(server_ctl);
    notify_server_stop(server_name);
    return 0;

fail_free1:
    jackctl_server_destroy(server_ctl);
    return -1;

fail_free2:
    jackctl_server_stop(server_ctl);
    jackctl_server_destroy(server_ctl);
    notify_server_stop(server_name);
    return -1;
}<|MERGE_RESOLUTION|>--- conflicted
+++ resolved
@@ -193,14 +193,8 @@
     jackctl_driver_t * master_driver_ctl;
     jackctl_driver_t * loopback_driver_ctl;
     int replace_registry = 0;
-<<<<<<< HEAD
-    
-    const char *options = "-d:X:P:uvshVrRL:STFl:t:mn:p:"
+    const char *options = "-d:X:I:P:uvshVrRL:STFl:t:mn:p:"
         "a:"
-=======
-
-    const char *options = "-d:X:I:P:uvshVrRL:STFl:t:mn:p:"
->>>>>>> f2a40116
 #ifdef __linux__
         "c:"
 #endif
