--- conflicted
+++ resolved
@@ -87,11 +87,7 @@
         void NotifyPortRename(jack_port_id_t src, const char* old_name);
         void NotifyActivate(int refnum);
 
-<<<<<<< HEAD
-        void EnsureUUID(int uuid);
-=======
         void EnsureUUID(jack_uuid_t uuid);
->>>>>>> f7f2244b
 
         bool CheckClient(int refnum)
         {
