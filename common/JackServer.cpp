--- conflicted
+++ resolved
@@ -48,11 +48,7 @@
 
     fGraphManager = JackGraphManager::Allocate(port_max);
     fEngineControl = new JackEngineControl(sync, temporary, timeout, rt, priority, verbose, clock, server_name);
-<<<<<<< HEAD
     fEngine = new JackLockedEngine(fGraphManager, GetSynchroTable(), fEngineControl, self_connect_mode);
-    fFreewheelDriver = new JackThreadedDriver(new JackFreewheelDriver(fEngine, GetSynchroTable()));
-=======
-    fEngine = new JackLockedEngine(fGraphManager, GetSynchroTable(), fEngineControl);
 
     // A distinction is made between the threaded freewheel driver and the
     // regular freewheel driver because the freewheel driver needs to run in
@@ -63,7 +59,6 @@
     fThreadedFreewheelDriver = new JackThreadedDriver(freewheelDriver);
 
    fFreewheelDriver = freewheelDriver;
->>>>>>> ed525406
     fDriverInfo = new JackDriverInfo();
     fAudioDriver = NULL;
     fFreewheel = false;
