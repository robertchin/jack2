--- conflicted
+++ resolved
@@ -115,7 +115,6 @@
         prog.uselib_local = 'clientlib'
         prog.target = 'jack_rec'
 
-<<<<<<< HEAD
     if bld.env['IS_LINUX'] or bld.env['IS_MACOSX']:
         prog = bld.new_task_gen('cc', 'program')
         prog.includes = os_incdir + ['../common/jack', '../common']
@@ -146,33 +145,6 @@
 	    prog.uselib = 'ALSA SAMPLERATE'
 	    prog.uselib_local = 'clientlib'
 	    prog.target = 'alsa_out'
-=======
-    prog = bld.new_task_gen('cc', 'program')
-    prog.includes = os_incdir + ['../common/jack', '../common']
-    prog.source = ['netsource.c', '../common/netjack_packet.c']
-    prog.env.append_value("CCFLAGS", "-DNO_JACK_ERROR")
-    prog.uselib = 'CELT SAMPLERATE'
-
-    prog.uselib_local = 'clientlib'
-    prog.target = 'jack_netsource'
-
-    if bld.env['IS_LINUX']:
-	prog = bld.new_task_gen('cc', 'program')
-	prog.includes = os_incdir + ['../common/jack', '../common']
-	prog.source = ['alsa_in.c', '../common/memops.c']
-	prog.env.append_value("CCFLAGS", "-DNO_JACK_ERROR")
-	prog.uselib = 'ALSA SAMPLERATE'
-	prog.uselib_local = 'clientlib'
-	prog.target = 'alsa_in'
-
-	prog = bld.new_task_gen('cc', 'program')
-	prog.includes = os_incdir + ['../common/jack', '../common']
-	prog.source = ['alsa_out.c', '../common/memops.c']
-	prog.env.append_value("CCFLAGS", "-DNO_JACK_ERROR")
-	prog.uselib = 'ALSA SAMPLERATE'
-	prog.uselib_local = 'clientlib'
-	prog.target = 'alsa_out'
->>>>>>> 6a5b752a
 
     for example_lib, example_lib_source in example_libs.items():
         lib = bld.new_task_gen('cc', 'shlib')
